/// line_calc.go ---

package main

import (
	"errors"
	"fmt"
	"go/ast"
	"go/parser"
	"math"
	"math/big"
	"regexp"
	"strings"

	"github.com/chzyer/readline"
)

const (
	prompt      = "> "
	aprompt     = "=> "
	precision   = 128
	showmaxbits = 300
)

var width int

var tblIdent = map[string]*big.Float{}

var units = map[string]int64{
	"K": 1024,
	"M": 1024 * 1024,
	"G": 1024 * 1024 * 1024,
	"T": 1024 * 1024 * 1024 * 1024,
	"k": 1000,
	"m": 1000 * 1000,
	"g": 1000 * 1000 * 1000,
	"t": 1000 * 1000 * 1000 * 1000,
	"u": -1000 * 1000,
	"n": -1000 * 1000 * 1000,
}

var exprNest int

func preconv(line string) string {
	replacer := strings.NewReplacer(
		"~", "!",
		"**", "^",
		"pi", "3.14159265358979323846264338327950",
	)
	s := replacer.Replace(line)

	// "1K" => "1.(K)"
	rs := `([)0-9a-fA-F ])(`
	for k := range units {
		rs += k + `|`
	}
	rs = rs[:len(rs)-1] + `)`
	re := regexp.MustCompile(rs)
	s = re.ReplaceAllString(s, "$1.($2)")

	return s
}

func operation1(op string, x *big.Float) (z *big.Float, err error) {
	switch op {
	case "+":
		z = x
	case "-":
		z = x.Neg(x)
	case "!":
		p, _ := x.Int(nil)
		z = x.SetInt(p.Not(p))
	default:
		err = errors.New("invalid unary")
	}
	return z, err
}

func operation2(op string, x, y *big.Float) (z *big.Float, err error) {
	var r *big.Int
	p, _ := x.Int(nil)
	q, _ := y.Int(nil)

	switch op {
	case "+":
		z = x.Add(x, y)
	case "-":
		z = x.Sub(x, y)
	case "*":
		z = x.Mul(x, y)
	case "/":
		z = x.Quo(x, y)
	case "%":
		r = p.Mod(p, q)
	case "^":
		r = p.Exp(p, q, nil)
	case "<<":
		r = p.Lsh(p, uint(q.Int64()))
	case ">>":
		r = p.Rsh(p, uint(q.Int64()))
	case "&":
		r = p.And(p, q)
	case "|":
		r = p.Or(p, q)
	default:
		err = errors.New("invalid op")
	}

	if r != nil {
		z = x.SetInt(r)
	}

	return z, err
}

func evalExpr(expr ast.Expr) (*big.Float, error) {
	exprNest += 1
	if exprNest > 1000 {
		return nil, errors.New("too nest expression")
	}

	switch e := expr.(type) {
	case *ast.ParenExpr:
		return evalExpr(e.X)
	case *ast.BinaryExpr:
		return evalBinaryExpr(e)
	case *ast.UnaryExpr:
		return evalUnaryExpr(e)
	case *ast.BasicLit:
		x := new(big.Float).SetPrec(precision).SetMode(big.ToNearestEven)
		_, err := fmt.Sscan(e.Value, x)
		return x, err
	case *ast.Ident:
		return evalIdent(e)
	case *ast.CallExpr:
		return evalCallExpr(e)
	case *ast.TypeAssertExpr:
		return evalUnit(e.X, e.Type)
	}

	return nil, errors.New("invalid expression")
}

func evalBinaryExpr(expr *ast.BinaryExpr) (*big.Float, error) {
	x, err := evalExpr(expr.X)
	if err != nil {
		return nil, err
	}

	y, err := evalExpr(expr.Y)
	if err != nil {
		return nil, err
	}

	return operation2(expr.Op.String(), x, y)
}

func evalUnaryExpr(expr *ast.UnaryExpr) (*big.Float, error) {
	x, err := evalExpr(expr.X)
	if err != nil {
		return nil, err
	}

	return operation1(expr.Op.String(), x)
}

func evalIdent(expr *ast.Ident) (*big.Float, error) {
	v, ok := tblIdent[expr.Name]
	if !ok {
		return nil, errors.New("unknown ident")
	}
	return v, nil
}

func evalCallExpr(expr *ast.CallExpr) (*big.Float, error) {
	if len(expr.Args) == 0 {
		return nil, errors.New("no args")
	}

	switch e := expr.Fun.(type) {
	case *ast.Ident:
		var args []float64
		for _, e := range expr.Args {
			v, err := evalExpr(e)
			if err != nil {
				return nil, err
			}
			a, _ := v.Float64()
			args = append(args, a)
		}

		return evalFunc(e.Name, args)

	case *ast.BasicLit:
		return evalUnit(e, expr.Args[0])
	}

	return nil, errors.New("invalid call")
}

func evalFunc(fn string, args []float64) (*big.Float, error) {
	z := new(big.Float).SetPrec(precision).SetMode(big.ToNearestEven)

	switch fn {
	case "sqrt":
		z.SetFloat64(math.Sqrt(args[0]))
	case "sin":
		z.SetFloat64(math.Sin(args[0]))
	case "cos":
		z.SetFloat64(math.Cos(args[0]))
	case "tan":
		z.SetFloat64(math.Tan(args[0]))
	case "f32":
<<<<<<< HEAD
		z.SetFloat64(args[0])
=======
		f := math.Float32frombits(uint32(args[0]))
		z.SetFloat64(float64(f))
>>>>>>> 4f1ca560
	default:
		return nil, errors.New("unknown call " + fn)
	}

	return z, nil
}

func evalUnit(expr, unit ast.Expr) (*big.Float, error) {
	u, ok := unit.(*ast.Ident)
	if !ok {
		return nil, errors.New("invalid unit")
	}

	x, err := evalExpr(expr)
	if err != nil {
		return nil, err
	}

	v, ok := units[u.Name]
	if !ok {
		return x, errors.New("unknown unit " + u.Name)
	}

	z := new(big.Float).SetPrec(precision).SetMode(big.ToNearestEven)
	if v >= 0 {
		z.SetInt64(v)
		z = x.Mul(x, z)
	} else {
		z.SetInt64(-v)
		z = x.Quo(x, z)
	}

	return z, nil
}

func printAst(tree ast.Expr) {
	fmt.Println()
	depth := 0
	ast.Inspect(tree, func(n ast.Node) bool {
		indent := strings.Repeat("  ", depth)
		if n != nil {
			fmt.Printf("%s%[2]T %[2]v\n", indent, n)
			depth++
		} else {
			depth--
		}
		return true
	})
	fmt.Println()
}

func answer(line string) (s []string, err error) {
	line = preconv(line)

	tree, err := parser.ParseExpr(line)
	if err != nil {
		return s, err
	}

	//printAst(tree)
	exprNest = 0
	ans, err := evalExpr(tree)
	if err != nil {
		return s, err
	}

	v, _ := ans.Int(nil)
	if ans.IsInt() && v.BitLen() <= showmaxbits {
		s = append(s, separater(v.Text(10), ",", 3))

		minus := ""
		z := new(big.Int)
		z.SetUint64(0)
		if v.Cmp(z) < 0 {
			if v.BitLen() <= 32 {
				z.SetBit(z, 32, 1)
				v = z.Add(z, v)
			} else if v.BitLen() <= 64 {
				z.SetBit(z, 64, 1)
				v = z.Add(z, v)
			} else {
				minus = "-"
				v.Abs(v)
			}
		}

		s = append(s, minus+ans_hex(v))
		s = append(s, minus+ans_bin(v))
	} else {
		s = append(s, fmt.Sprint(ans))
		//s = append(s, ans.Text('f', 16))
	}

	return s, nil
}

func separater(num string, sep string, n int) string {
	r := ""
	for i := 0; i < len(num); i++ {
		c := string(num[len(num)-i-1])
		if i > 0 && (i%n) == 0 && c != "-" {
			c += sep
		}
		r = c + r
	}
	return r
}

func ans_hex(v *big.Int) string {
	num := v.Text(16)
	pre := (4 - (len(num) & 3)) & 3
	num = strings.Repeat("0", pre) + num
	return "0x" + separater(num, "_", 4)
}

func ans_bin(v *big.Int) string {
	num := v.Text(2)
	pre := (8 - (len(num) & 7)) & 7
	num = strings.Repeat("0", pre) + num
	return "0b" + separater(num, "_", 8)
}

func main() {
	rl, err := readline.New(escBold + prompt + escNormal)
	if err != nil {
		panic(err)
	}
	defer func() { _ = rl.Close() }()

	rl.Config.SetListener(keyListener)

	prev := ""
	for {
		width = rl.Config.FuncGetWidth()
		//line, err := rl.Readline()
		line, err := rl.ReadlineWithDefault(prev)
		if err != nil {
			break
		}
		ans, err := answer(line)
		if err != nil {
			fmt.Println(err)
			prev = ""
		} else {
			printAns(ans)
			prev = strings.Replace(ans[0], ",", "", -1)
		}
	}
}

const (
	escDown1  = "\x1bD"
	escUp1    = "\x1bM"
	escEnter  = "\x1bE"
	escKill   = "\x1b[K"
	escClear  = "\x1b[2K"
	escUp     = "\x1b[%dA"
	escLeft   = "\x1b[%dD"
	escRight  = "\x1b[%dC"
	escNormal = "\x1b[0m"
	escBold   = "\x1b[1m"
)

func printAns(ans []string) int {
	spc := ""
	for i := 0; i < len(aprompt); i++ {
		spc += " "
	}

	lines := []string{}
	for i, a := range ans {
		var s string
		if i == 0 {
			s = escBold + aprompt + escNormal
		} else {
			s = spc
		}

		lines = append(lines, s+a)
	}

	out := ""
	num := 0
	col := 0
	for _, line := range lines {
		if col+len(line) < width {
			out += line
			col += len(line)
		} else {
			out += escKill + "\n" + line
			col = len(line)
			num += col / width
			if (col % width) > 0 {
				num++
			}
		}
	}

	if len(out) > 0 {
		num++
		fmt.Println(out + escKill)
	}

	return num
}

func keyListener(line []rune, pos int, key rune) ([]rune, int, bool) {
	switch key {
	case '\n', '\r', 0x04, 0:
		// do nothing
	default:
		ans, _ := answer(string(line))

		fmt.Print(escEnter)
		n := printAns(ans)
		out := fmt.Sprintf(escUp, n+1)
		out += fmt.Sprintf(escRight, len(prompt)+pos)
		fmt.Print(out)
	}

	return nil, 0, false
}

/// line_calc.go ends here<|MERGE_RESOLUTION|>--- conflicted
+++ resolved
@@ -211,12 +211,8 @@
 	case "tan":
 		z.SetFloat64(math.Tan(args[0]))
 	case "f32":
-<<<<<<< HEAD
-		z.SetFloat64(args[0])
-=======
 		f := math.Float32frombits(uint32(args[0]))
 		z.SetFloat64(float64(f))
->>>>>>> 4f1ca560
 	default:
 		return nil, errors.New("unknown call " + fn)
 	}
